--- conflicted
+++ resolved
@@ -72,22 +72,11 @@
     private final S3Config s3Config;
 
     /**
-<<<<<<< HEAD
      * Saves the content stream of the given node to S3. The method computes the
      * checksum on the fly and stores it as object metadata.
      *
      * @param node        node whose content is being archived
      * @param inputStream input stream providing the node content
-=======
-     * Archives the content of the given node by uploading it to the configured
-     * S3 bucket. The stream is wrapped in an {@link AnvDigestInputStream} so
-     * that a checksum can be calculated during the upload. After storing the
-     * object, the computed hash along with additional metadata is written back
-     * to the object using a second copy operation.
-     *
-     * @param node        the node whose content should be archived
-     * @param inputStream stream providing the node binary
->>>>>>> ee474b44
      */
     @Override
     @SneakyThrows
@@ -115,19 +104,11 @@
     }
 
     /**
-<<<<<<< HEAD
      * Retrieves the content of a node from S3.
      *
      * @param nodeId identifier of the node
      * @return descriptor containing file name, content type and the data stream
      * @throws NodeNotFoundOnVaultException if the object is not found
-=======
-     * Retrieves a node's content from S3.
-     *
-     * @param nodeId the identifier of the node
-     * @return the {@link NodeContent} descriptor with stream and metadata
-     * @throws NodeNotFoundOnVaultException if the object does not exist in S3
->>>>>>> ee474b44
      */
     @Override
     public NodeContent getNodeContent(String nodeId) {
@@ -148,13 +129,7 @@
     }
 
     /**
-<<<<<<< HEAD
      * Removes the stored object associated with the given node id.
-=======
-     * Deletes the object associated with the given node id from the S3 bucket.
-     *
-     * @param nodeId id of the node whose content should be removed
->>>>>>> ee474b44
      */
     @Override
     public void deleteFileById(String nodeId) {
@@ -163,24 +138,12 @@
     }
 
     /**
-<<<<<<< HEAD
      * Computes the checksum of a stored object using the supplied algorithm.
      *
      * @param nodeId    identifier of the node
      * @param algorithm name of the hash algorithm
      * @return hexadecimal encoded hash string
      * @throws NodeNotFoundOnVaultException if the node cannot be found
-=======
-     * Computes the checksum of a stored object using the requested algorithm.
-     * If the checksum is already present in the object's metadata and matches
-     * the algorithm, that value is returned. Otherwise the object is streamed
-     * to calculate the hash.
-     *
-     * @param nodeId    identifier of the node
-     * @param algorithm name of the hash algorithm
-     * @return the resulting hash string
-     * @throws NodeNotFoundOnVaultException if the object cannot be found
->>>>>>> ee474b44
      */
     @Override
     @SneakyThrows
